# Copyright 2017 Google Inc.
#
# Licensed under the Apache License, Version 2.0 (the "License");
# you may not use this file except in compliance with the License.
# You may obtain a copy of the License at
#
#     http://www.apache.org/licenses/LICENSE-2.0
#
# Unless required by applicable law or agreed to in writing, software
# distributed under the License is distributed on an "AS IS" BASIS,
# WITHOUT WARRANTIES OR CONDITIONS OF ANY KIND, either express or implied.
# See the License for the specific language governing permissions and
# limitations under the License.

"""Carry out voice commands by recognising keywords."""

import datetime
import logging
import subprocess

import phue
from rgbxy import Converter

import re
import RPi.GPIO as GPIO
import time
import vlc
import youtube_dl

import actionbase

# =============================================================================
#
# Hey, Makers!
#
# This file contains some examples of voice commands that are handled locally,
# right on your Raspberry Pi.
#
# Do you want to add a new voice command? Check out the instructions at:
# https://aiyprojects.withgoogle.com/voice/#makers-guide-3-3--create-a-new-voice-command-or-action
# (MagPi readers - watch out! You should switch to the instructions in the link
#  above, since there's a mistake in the MagPi instructions.)
#
# In order to make a new voice command, you need to do two things. First, make a
# new action where it says:
#   "Implement your own actions here"
# Secondly, add your new voice command to the actor near the bottom of the file,
# where it says:
#   "Add your own voice commands here"
#
# =============================================================================

# Actions might not use the user's command. pylint: disable=unused-argument


# Example: Say a simple response
# ================================
#
# This example will respond to the user by saying something. You choose what it
# says when you add the command below - look for SpeakAction at the bottom of
# the file.
#
# There are two functions:
# __init__ is called when the voice commands are configured, and stores
# information about how the action should work:
#   - self.say is a function that says some text aloud.
#   - self.words are the words to use as the response.
# run is called when the voice command is used. It gets the user's exact voice
# command as a parameter.

class SpeakAction(object):

    """Says the given text via TTS."""

    def __init__(self, say, words):
        self.say = say
        self.words = words

    def run(self, voice_command):
        self.say(self.words)


# Example: Tell the current time
# ==============================
#
# This example will tell the time aloud. The to_str function will turn the time
# into helpful text (for example, "It is twenty past four."). The run function
# uses to_str say it aloud.

class SpeakTime(object):

    """Says the current local time with TTS."""

    def __init__(self, say):
        self.say = say

    def run(self, voice_command):
        time_str = self.to_str(datetime.datetime.now())
        self.say(time_str)

    def to_str(self, dt):
        """Convert a datetime to a human-readable string."""
        HRS_TEXT = ['midnight', 'one', 'two', 'three', 'four', 'five', 'six',
                    'seven', 'eight', 'nine', 'ten', 'eleven', 'twelve']
        MINS_TEXT = ["five", "ten", "quarter", "twenty", "twenty-five", "half"]
        hour = dt.hour
        minute = dt.minute

        # convert to units of five minutes to the nearest hour
        minute_rounded = (minute + 2) // 5
        minute_is_inverted = minute_rounded > 6
        if minute_is_inverted:
            minute_rounded = 12 - minute_rounded
            hour = (hour + 1) % 24

        # convert time from 24-hour to 12-hour
        if hour > 12:
            hour -= 12

        if minute_rounded == 0:
            if hour == 0:
                return 'It is midnight.'
            return "It is %s o'clock." % HRS_TEXT[hour]

        if minute_is_inverted:
            return 'It is %s to %s.' % (MINS_TEXT[minute_rounded - 1], HRS_TEXT[hour])
        return 'It is %s past %s.' % (MINS_TEXT[minute_rounded - 1], HRS_TEXT[hour])


# Example: Run a shell command and say its output
# ===============================================
#
# This example will use a shell command to work out what to say. You choose the
# shell command when you add the voice command below - look for the example
# below where it says the IP address of the Raspberry Pi.

class SpeakShellCommandOutput(object):

    """Speaks out the output of a shell command."""

    def __init__(self, say, shell_command, failure_text):
        self.say = say
        self.shell_command = shell_command
        self.failure_text = failure_text

    def run(self, voice_command):
        output = subprocess.check_output(self.shell_command, shell=True).strip()
        if output:
            self.say(output.decode('utf-8'))
        elif self.failure_text:
            self.say(self.failure_text)


# Example: Change the volume
# ==========================
#
# This example will can change the speaker volume of the Raspberry Pi. It uses
# the shell command SET_VOLUME to change the volume, and then GET_VOLUME gets
# the new volume. The example says the new volume aloud after changing the
# volume.

class VolumeControl(object):

    """Changes the volume and says the new level."""
    
    GET_VOLUME = r'amixer get Master | grep "Front Left:" | sed "s/.*\[\([0-9]\+\)%\].*/\1/"'
    SET_VOLUME = 'amixer -q set Master %d%%'
    
    UP = 'up'
    DOWN = 'down'
    MAX = 'max'
    MUTE = 'mute'

    def __init__(self, say, keyword):
        self.say = say
        self.keyword = keyword
        self.value = None

    def run(self, voice_command):
    
        mode = voice_command.replace(self.keyword, '', 1).strip()
      
        if mode == VolumeControl.UP:
            self.increment(10)
        elif mode == VolumeControl.DOWN:
            self.increment(-10)
        elif mode == VolumeControl.MAX:
            self.set(100)
        elif mode == VolumeControl.MUTE:
            self.set(0)
        elif mode:
            match = re.search(r'\d+', mode)
            if match:
                vol = int(match.group())
                self.set(vol)
            else:
                self.say('Please specify a value.')
                return
        
        self.tell()
            
    def increment(self, value):
        res = subprocess.check_output(VolumeControl.GET_VOLUME, shell=True).strip()
        vol = int(res) + value
        self.set(vol)
    
    def set(self, value):
        vol = max(0, min(100, value))
        try:
            subprocess.call(VolumeControl.SET_VOLUME % vol, shell=True)
            logging.info("volume: %s", vol)
            self.value = vol
        except (ValueError, subprocess.CalledProcessError):
            logging.exception("Error using amixer to adjust volume.")
        
    def tell(self):
        if not self.value:
            res = subprocess.check_output(VolumeControl.GET_VOLUME, shell=True).strip()
            self.value = int(res)
        self.say(_('Volume at %d %%.') % self.value)


# Example: Repeat after me
# ========================
#
# This example will repeat what the user said. It shows how you can access what
# the user said, and change what you do or how you respond.

class RepeatAfterMe(object):

    """Repeats the user's command."""

    def __init__(self, say, keyword):
        self.say = say
        self.keyword = keyword

    def run(self, voice_command):
        # The command still has the 'repeat after me' keyword, so we need to
        # remove it before saying whatever is left.
        to_repeat = voice_command.replace(self.keyword, '', 1)
        self.say(to_repeat)


# Example: Change Philips Light Color
# ====================================
#
# This example will change the color of the named bulb to that of the
# HEX RGB color and respond with 'ok'
#
# actor.add_keyword(_('change to ocean blue'), \
# 		ChangeLightColor(say, "philips-hue", "Lounge Lamp", "0077be"))

class ChangeLightColor(object):

    """Change a Philips Hue bulb color."""

    def __init__(self, say, bridge_address, bulb_name, hex_color):
        self.converter = Converter()
        self.say = say
        self.hex_color = hex_color
        self.bulb_name = bulb_name
        self.bridge_address = bridge_address

    def run(self):
        bridge = self.find_bridge()
        if bridge:
            light = bridge.get_light_objects("name")[self.bulb_name]
            light.on = True
            light.xy = self.converter.hex_to_xy(self.hex_color)
            self.say(_("Ok"))

    def find_bridge(self):
        try:
            bridge = phue.Bridge(self.bridge_address)
            bridge.connect()
            return bridge
        except phue.PhueRegistrationException:
            logging.info("hue: No bridge registered, press button on bridge and try again")
            self.say(_("No bridge registered, press button on bridge and try again"))


# Power: Shutdown or reboot the pi
# ================================
# Shuts down the pi or reboots with a response
#

class PowerCommand(object):
    """Shutdown or reboot the pi"""

    SHUTDOWN = 0
    RESTART = 1
    
    def __init__(self, say, command):
        self.say = say
        self.command = command

    def run(self, voice_command):
        if self.command == self.SHUTDOWN:
            self.say("Shutting down, goodbye")
            subprocess.call("sudo shutdown now", shell=True)
        elif self.command == self.RESTART:
            self.say("Rebooting")
            subprocess.call("sudo shutdown -r now", shell=True)
        else:
            logging.error("Error identifying power command.")
            self.say("Sorry I didn't identify that command")

# =========================================
# Makers! Implement your own actions here.
# =========================================

class YouTubePlayer(object):

    """Plays song from YouTube."""
    
    def __init__(self, say, keyword):
        self.say = say
        self.keyword = keyword
        self.instance = vlc.get_default_instance()
        self.player = self.instance.media_player_new()
        
    def run(self, voice_command):
    
        track = voice_command.replace(self.keyword, '', 1)
        
        ydl_opts = {
            'default_search': 'ytsearch1:',
            'format': 'bestaudio/best',
            'noplaylist': True,
            'quiet': True,
        }
        
        try:
            with youtube_dl.YoutubeDL(ydl_opts) as ydl:
                meta = ydl.extract_info(track, download=False)
                
        except Exception as e:
            self.say('Failed to find ' + track)
        
        if meta:
            info = meta['entries'][0]
       
            media = self.instance.media_new(info['url'])
            self.player.set_media(media)
       
            # Keep only words
            title = re.sub(r'[W+]', '', info['title'])
            self.say('Now playing ' + title)
            
            self.player.play()
            
            GPIO.setmode(GPIO.BCM)
            GPIO.setup(23, GPIO.IN, pull_up_down=GPIO.PUD_UP)

            while True:
                if self.player.get_state() == vlc.State.Ended:
                    break
                if GPIO.input(23) == 0:
                    self.player.stop()
                    break
                time.sleep(1)


def make_actor(say):
    """Create an actor to carry out the user's commands."""

    actor = actionbase.Actor()

    actor.add_keyword(
        _('ip address'), SpeakShellCommandOutput(
            say, "ip -4 route get 1 | head -1 | cut -d' ' -f8",
            _('I do not have an ip address assigned to me.')))

    actor.add_keyword(_('repeat after me'),
                      RepeatAfterMe(say, _('repeat after me')))

    # =========================================
    # Makers! Add your own voice commands here.
    # =========================================

<<<<<<< HEAD
    actor.add_keyword(_('power off'), PowerCommand(say, PowerCommand.SHUTDOWN))
    actor.add_keyword(_('turn off'), PowerCommand(say, PowerCommand.SHUTDOWN))
    
    actor.add_keyword(_('reboot'), PowerCommand(say, PowerCommand.RESTART))
    actor.add_keyword(_('restart'), PowerCommand(say, PowerCommand.RESTART))
    
    actor.add_keyword(_('play'), YouTubePlayer(say,_('play')))
    actor.add_keyword(_('volume'), VolumeControl(say, _('volume')))
=======
    actor.add_keyword(_('raspberry power off'), PowerCommand(say, 'shutdown'))
    actor.add_keyword(_('raspberry reboot'), PowerCommand(say, 'reboot'))
>>>>>>> dd8ca35f

    return actor


def add_commands_just_for_cloud_speech_api(actor, say):
    """Add simple commands that are only used with the Cloud Speech API."""
    def simple_command(keyword, response):
        actor.add_keyword(keyword, SpeakAction(say, response))

    simple_command('alexa', _("We've been friends since we were both starter projects"))
    simple_command(
        'beatbox',
        'pv zk pv pv zk pv zk kz zk pv pv pv zk pv zk zk pzk pzk pvzkpkzvpvzk kkkkkk bsch')
    simple_command(_('clap'), _('clap clap'))
    simple_command('google home', _('She taught me everything I know.'))
    simple_command(_('hello'), _('hello to you too'))
    simple_command(_('tell me a joke'),
                   _('What do you call an alligator in a vest? An investigator.'))
    simple_command(_('three laws of robotics'),
                   _("""The laws of robotics are
0: A robot may not injure a human being or, through inaction, allow a human
being to come to harm.
1: A robot must obey orders given it by human beings except where such orders
would conflict with the First Law.
2: A robot must protect its own existence as long as such protection does not
conflict with the First or Second Law."""))
    simple_command(_('where are you from'), _("A galaxy far, far, just kidding. I'm from Seattle."))
    simple_command(_('your name'), _('A machine has no name'))

    actor.add_keyword(_('time'), SpeakTime(say))<|MERGE_RESOLUTION|>--- conflicted
+++ resolved
@@ -197,7 +197,7 @@
                 self.say('Please specify a value.')
                 return
         
-        self.tell()
+        #self.tell()
             
     def increment(self, value):
         res = subprocess.check_output(VolumeControl.GET_VOLUME, shell=True).strip()
@@ -378,7 +378,6 @@
     # Makers! Add your own voice commands here.
     # =========================================
 
-<<<<<<< HEAD
     actor.add_keyword(_('power off'), PowerCommand(say, PowerCommand.SHUTDOWN))
     actor.add_keyword(_('turn off'), PowerCommand(say, PowerCommand.SHUTDOWN))
     
@@ -387,10 +386,6 @@
     
     actor.add_keyword(_('play'), YouTubePlayer(say,_('play')))
     actor.add_keyword(_('volume'), VolumeControl(say, _('volume')))
-=======
-    actor.add_keyword(_('raspberry power off'), PowerCommand(say, 'shutdown'))
-    actor.add_keyword(_('raspberry reboot'), PowerCommand(say, 'reboot'))
->>>>>>> dd8ca35f
 
     return actor
 
